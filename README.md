# Rails API Tutorial - Cafes Example

## Create the application
```
rails new NAME_OF_YOUR_APPLICATION -d postgresql --api
```
With the `--api` flag, there are 3 main differences:
- Configure your application to start with a more limited set of middleware than normal. Specifically, it will not include any middleware primarily useful for browser applications (like cookies support) by default.
- Make `ApplicationController` inherit from `ActionController::API` instead of `ActionController::Base`. As with middleware, this will leave out any Action Controller modules that provide functionalities primarily used by browser applications.
- Configure the generators to skip generating views, helpers, and assets when you generate a new resource.

You can read more about the changes in the [official documentation](https://guides.rubyonrails.org/api_app.html).


Also, the `-d` makes sure we start with a postgresql database (instead of the default sqlite)

## Designing the DB
We're going to keep this tutorial simple. We'll just have a `cafe` model. Based around [this information](https://gist.github.com/yannklein/5d8f9acb1c22549a4ede848712ed651a), which we'll be seeding into our app eventually.
<p>
  <img width="108" alt="image" src="https://github.com/dmbf29/rails-api-tutorial/assets/25542223/daa380d6-26da-4e1f-8e66-40293899a571">
</p>

Data types:
- title `->` string
- address `->` string
- picture `->` string (⚠️ We're not using ActiveStorage for simplicity sake).
- hours `->` hash (⚠️ see how to create this below)
- ie: `"hours": { "Mon": [ "08:00 - 23:00" ], "Tue": [ "08:00 - 23:00" ], ...`
- criteria `->` array (⚠️ see how to create this below)
- ie: `"criteria": [ "Stable Wi-Fi", "Power sockets", "Quiet", "Coffee", "Food" ]`

## Creating the Model
Create the DB before the model
```
rails db:create
```

⚠️ Small warning about pluralization in Rails 😅
- The pluralization is built in to handle things like `person` => `people` and `sky` => `skies` etc.
- But when we generate a `cafe` model in Rails, it creates a table called `caves`.... which is obviously **not** what we want. Here is a [StackOverflow answer on how to fix it](https://stackoverflow.com/a/10861810/8278088)

So let's go into our `config/initializers/inflections.rb` and add this:
```
ActiveSupport::Inflector.inflections do |inflect|
  inflect.plural "cafe", "cafes"
end
```

Then create the model
```
rails g model cafe title:string address:string picture:string hours:jsonb criteria:string
```

You'll notice that when we create the `hours` hash, we're actually using a `jsonb` type.

_You can see how this works in the [official documentaion](https://guides.rubyonrails.org/active_record_postgresql.html#json-and-jsonb)_.

And also when we create the `criteria` array, we're actually specifying a string **at first**. But we'll have to update the migration (before we migrate) to indicate we're using an array:
```
t.string :criteria, array: true
```
_You can see how this works in the [official documentaion](https://guides.rubyonrails.org/active_record_postgresql.html#array)_.

Then run the migration and our DB should be ready to go.
```
rails db:migrate
```

## Setting up the Model
It's up to you at this point, but we'll add two validations on the `cafe` model so that we need at least a `title` and `address` in order to create one.

```
# cafe.rb
validates :title, presence: true
validates :address, presence: true
```

## Routes
If this is your first time building an API the routing is going to look a bit different from normal CRUD routes inside of a Rails app. We're going to add the word `api` in our route but also version it. So that if we end up updating the API, we dont have to break the old flow for apps relying on it. We can just shift to the second version.

So our user stories with routes:
- I can see all cafes
- get `/api/v1/cafes`

- I can create a cafe
- post `/api/v1/cafes`

How to namespace in our `routes.rb`
```
namespace :api, defaults: { format: :json } do
  namespace :v1 do
    resources :cafes, only: [ :index, :create ]
  end
end
```

Here we're also saying to expect json (since it's an API) instead of the normal HTML flow.

## Controllers
Now we need to create the `cafes_controller` but we're going to create one specifically for `v1` of our `api`. This gives us flexibility later on to create a separate controller for the next version.

To generate
```
rails g controller api/v1/cafes
```

This creates our controller. But also, it creates a folder called `api` inside of our `controllers` folder. Then another one called `v1` inside of that.
<p>
  <img width="305" alt="image" src="https://github.com/dmbf29/rails-api-tutorial/assets/25542223/57ccf834-d805-403c-9f85-82a40886f410">
</p>

### Controller Actions

#### Index
Let's start with the index. It will follow normal Rails CRUD to pull all of the cafes from the DB.
```
def index
  @cafes = Cafe.all
end
```

If we allow users to search for cafes by their `title` in our app, we can add that into our action as well:
```
def index
  if params[:title].present?
    @cafes = Cafe.where('title ILIKE ?', "%#{params[:title]}%")
  else
    @cafes = Cafe.all
  end
end
```

**BUT**, this is the biggest difference from building an API compared to one with HTML views. Instead of rendering HTML, we're going to render JSON.
```
def index
  if params[:title].present?
    @cafes = Cafe.where('title ILIKE ?', "%#{params[:title]}%")
  else
    @cafes = Cafe.all
  end
  render json: @cafes
end
```

Now let's test out the endpoint. If we want to see our routes, we can check with `rails routes`.
This tells us to trigger our `cafes#index` action, we need to type `/api/v1/cafes` after our localhost.
Launch a `rails s` and check it out in the browser. You should be seeing JSON (intead of HTML).

#### Create
Our create action is going to look exactly like a normal CRUD create action, except for when an error occurs. Instead of rerendering a form like we would in HTML, we'll respond back with the error inside of the JSON response:
```
render json: { error: @cafe.errors.messages }, status: :unprocessable_entity
```

So our full `create` controller action will look something like:
```
def create
  @cafe = Cafe.new(cafe_params)
  if @cafe.save
    render json: @cafe
  else
    render json: { error: @cafe.errors.messages }, status: :unprocessable_entity
  end
end

private

def cafe_params
  params.require(:cafe).permit(:title, :address, :picture, :address, :hours, criteria: [])
end
```

ℹ️ If you've added or changed any of the attributes for your model, make sure to update the strong parameters to match.

##### Testing the create
⚠️ Now how can we test this create action? We **can't** test it by typing a URL in the browser. We need to send a `POST` request instead of a `GET`. And we don't have an HTML form either. The easiest way to test this endpoint would be to use [Postman](https://www.postman.com/). In Postman, we'll need to make sure we're sending a `POST` to the correct address, but also sending the correct params. We'll want our request to look like this:
<p>
<img width="1383" alt="image" src="https://github.com/dmbf29/rails-api-tutorial/assets/25542223/9f640d69-aecb-417e-af64-ad204651125e">
</p>
Or just the request code:

```
{
  "cafe": {
<<<<<<< HEAD
    "title": "Le Wagon Tokoy",
=======
    "title": "Le Wagon Tokyo",
>>>>>>> fd1d6abf
    "address": "2-11-3 Meguro, Meguro City, Tokyo 153-0063",
    "picture": "https://www-img.lewagon.com/wtXjAOJx9hLKEFC89PRyR9mSCnBOoLcerKkhWp-2OTE/rs:fill:640:800/plain/s3://wagon-www/x385htxbnf0kam1yoso5y2rqlxuo",
    "criteria": ["Stable Wi-Fi", "Power sockets", "Coffee", "Food"],
    "hours": {
<<<<<<< HEAD
        "Mon": ["10:30 – 18:00"],
        "Tue": ["10:30 – 18:00"],
        "Wed": ["10:30 – 18:00"],
        "Thu": ["10:30 – 18:00"],
        "Fri": ["10:30 – 18:00"],
        "Sat": ["10:30 – 18:00"]
=======
      "Mon": ["10:30 – 18:00"],
      "Tue": ["10:30 – 18:00"],
      "Wed": ["10:30 – 18:00"],
      "Thu": ["10:30 – 18:00"],
      "Fri": ["10:30 – 18:00"],
      "Sat": ["10:30 – 18:00"]
>>>>>>> fd1d6abf
    }
  }
}
```

## Last Feature
We've "tagged" our cafes with certain criteria ie: `wifi`, `outlets`, `coffee` etc.
Let's create an end-point for our front-end so that we can display all of these criteria.

### Criteria Route
Add in a criteria index inside our our namespaced routes.
```
namespace :api, defaults: { format: :json } do
  namespace :v1 do
    resources :cafes, only: [ :index, :create ]
    resources :criteria, only: [ :index ]
  end
end
```

### Criteria Controller
Generate controller
```
rails g controller api/v1/criteria
```

### Criteria Controller Action
We don't actually have a criteria model so we're going to pull all of the criteria from our `cafe`s using the `.pluck` and `.flatten` methods. Then make sure we're not duplicating any using the `.uniq` method:
```
def index
  @criteria = Cafe.pluck(:criteria).flatten.uniq
  render json: @criteria
end
```

We can test it out by visiting `/api/v1/criteria` in the browser which should return a JSON array of our criteria.



## Going Further
- Adding users
- Adding ActiveStorage and Cloudinary
- Using JBuilder for JSON views

## TODO
- seeds
- application controller / errors<|MERGE_RESOLUTION|>--- conflicted
+++ resolved
@@ -182,30 +182,17 @@
 ```
 {
   "cafe": {
-<<<<<<< HEAD
-    "title": "Le Wagon Tokoy",
-=======
     "title": "Le Wagon Tokyo",
->>>>>>> fd1d6abf
     "address": "2-11-3 Meguro, Meguro City, Tokyo 153-0063",
     "picture": "https://www-img.lewagon.com/wtXjAOJx9hLKEFC89PRyR9mSCnBOoLcerKkhWp-2OTE/rs:fill:640:800/plain/s3://wagon-www/x385htxbnf0kam1yoso5y2rqlxuo",
     "criteria": ["Stable Wi-Fi", "Power sockets", "Coffee", "Food"],
     "hours": {
-<<<<<<< HEAD
-        "Mon": ["10:30 – 18:00"],
-        "Tue": ["10:30 – 18:00"],
-        "Wed": ["10:30 – 18:00"],
-        "Thu": ["10:30 – 18:00"],
-        "Fri": ["10:30 – 18:00"],
-        "Sat": ["10:30 – 18:00"]
-=======
       "Mon": ["10:30 – 18:00"],
       "Tue": ["10:30 – 18:00"],
       "Wed": ["10:30 – 18:00"],
       "Thu": ["10:30 – 18:00"],
       "Fri": ["10:30 – 18:00"],
       "Sat": ["10:30 – 18:00"]
->>>>>>> fd1d6abf
     }
   }
 }
